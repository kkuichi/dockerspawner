--- conflicted
+++ resolved
@@ -577,15 +577,10 @@
                     container_spec['env'][env_key] = getattr(self, stripped_value)
                 if hasattr(self.user, stripped_value) \
                         and isinstance(getattr(self.user, stripped_value), str):
-<<<<<<< HEAD
-                    container_spec['env'][env_key] = getattr(self.user, stripped_value)
-                if hasattr(self.user, 'data') and hasattr(self.user.data, stripped_value) \
-=======
                     container_spec['env'][env_key] = getattr(self.user,
                                                              stripped_value)
                 if hasattr(self.user, 'data') \
                         and hasattr(self.user.data, stripped_value)\
->>>>>>> a05aab8c
                         and isinstance(getattr(self.user.data, stripped_value), str):
                     container_spec['env'][env_key] = getattr(self.user.data,
                                                              stripped_value)
